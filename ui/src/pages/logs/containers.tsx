--- conflicted
+++ resolved
@@ -94,15 +94,8 @@
 
   render() {
     return (
-<<<<<<< HEAD
-      <PageLayout className={styles['spaces-component']} heading={<LogsLinkTabSelector />}>
+      <PageLayout className={styles['logs-containers-component']} heading={<LogsLinkTabSelector />}>
         {this.state.podList ? (
-=======
-      <PageLayout className={styles['logs-containers-component']} heading={<LogsLinkTabSelector />}>
-        {this.state.error ? (
-          <ErrorMessage>{this.state.error}</ErrorMessage>
-        ) : this.state.podList ? (
->>>>>>> c8a6ec88
           <LogsList
             podList={this.state.podList}
             onSelect={(selected: SelectedLogs) => {
