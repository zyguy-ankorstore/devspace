# Website

This website is built using [Docusaurus 2](https://v2.docusaurus.io/), a modern static website generator.

## Contributing

### Installation

```
$ yarn
```

### Local Development

```
$ yarn start
```

This command starts a local development server and open up a browser window. Most changes are reflected live without having to restart the server.

### Build

```
$ yarn build
```

This command generates static content into the `build` directory and can be served using any static contents hosting service.

### Deployment

```
$ GIT_USER=<Your GitHub username> USE_SSH=true yarn deploy
```

If you are using GitHub pages for hosting, this command is a convenient way to build the website and push to the `gh-pages` branch.


## Creating New Versions

### 1. Generate Command Docs
```bash
cd ../ # main project directory
go run -mod=vendor ./hack/gen-docs.go
```

### 2. Create Version
```bash
<<<<<<< HEAD
yarn run docusaurus docs:version 5.10
=======
yarn run docusaurus docs:version 5.11
>>>>>>> f9a08a4a
```<|MERGE_RESOLUTION|>--- conflicted
+++ resolved
@@ -45,9 +45,5 @@
 
 ### 2. Create Version
 ```bash
-<<<<<<< HEAD
-yarn run docusaurus docs:version 5.10
-=======
 yarn run docusaurus docs:version 5.11
->>>>>>> f9a08a4a
 ```