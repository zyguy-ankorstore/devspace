package survey

import (
<<<<<<< HEAD
	"os"
	"regexp"

=======
	"regexp"

	"github.com/devspace-cloud/devspace/pkg/util/exit"
>>>>>>> 9c657a05
	"github.com/devspace-cloud/devspace/pkg/util/log"

	"github.com/pkg/errors"
	"github.com/sirupsen/logrus"
	surveypkg "gopkg.in/AlecAivazis/survey.v1"
)

// QuestionOptions defines a question and its options
type QuestionOptions struct {
	Question               string
	DefaultValue           string
	ValidationRegexPattern string
	ValidationMessage      string
	ValidationFunc         func(value string) error
	Options                []string
	IsPassword             bool
}

// DefaultValidationRegexPattern is the default regex pattern to validate the input
var DefaultValidationRegexPattern = regexp.MustCompile("^.*$")

var nextAnswers []string

// SetNextAnswer will set the next answer for the question function
// THIS SHOULD BE ONLY USED FOR UNIT TESTS
func SetNextAnswer(answer string) {
	nextAnswers = append(nextAnswers, answer)
}

// Question asks the user a question and returns the answer
func Question(params *QuestionOptions, log log.Logger) (string, error) {
<<<<<<< HEAD
	if log.GetLevel() < logrus.InfoLevel {
		return "", errors.Errorf("Cannot ask question '%s' because logger level is too low", params.Question)
	}

=======
>>>>>>> 9c657a05
	var prompt surveypkg.Prompt
	compiledRegex := DefaultValidationRegexPattern
	if params.ValidationRegexPattern != "" {
		compiledRegex = regexp.MustCompile(params.ValidationRegexPattern)
	}

	if params.Options != nil {
		prompt = &surveypkg.Select{
			Message: params.Question + "\n",
			Options: params.Options,
			Default: params.DefaultValue,
		}
	} else if params.IsPassword {
		prompt = &surveypkg.Password{
			Message: params.Question,
		}
	} else {
		prompt = &surveypkg.Input{
			Message: params.Question,
			Default: params.DefaultValue,
		}
	}

	question := []*surveypkg.Question{
		{
			Name:   "question",
			Prompt: prompt,
		},
	}

	if params.Options == nil {
		question[0].Validate = func(val interface{}) error {
			str, ok := val.(string)
			if !ok {
				return errors.New("Input was not a string")
			}

			// Check regex
			if compiledRegex.MatchString(str) == false {
				if params.ValidationMessage != "" {
					return errors.New(params.ValidationMessage)
				}

				return errors.Errorf("Answer has to match pattern: %s", compiledRegex.String())
			}

			// Check function
			if params.ValidationFunc != nil {
				err := params.ValidationFunc(str)
				if err != nil {
					if params.ValidationMessage != "" {
						return errors.New(params.ValidationMessage)
					}

					return errors.Errorf("%v", err)
				}
			}

			return nil
		}
	}

	// Ask it
	answers := struct {
		Question string
	}{}

	// Stop wait if there was any
	log.StopWait()

	if len(nextAnswers) != 0 {
		answer := nextAnswers[0]
		nextAnswers = nextAnswers[1:]
		return answer, nil
<<<<<<< HEAD
=======
	}

	// Check if we can ask the question
	if log.GetLevel() < logrus.InfoLevel {
		return "", errors.Errorf("Cannot ask question '%s' because logger level is too low", params.Question)
>>>>>>> 9c657a05
	}

	err := surveypkg.Ask(question, &answers)
	if err != nil {
		// Keyboard interrupt
		exit.Exit(0)
	}

	return answers.Question, nil
}<|MERGE_RESOLUTION|>--- conflicted
+++ resolved
@@ -1,15 +1,9 @@
 package survey
 
 import (
-<<<<<<< HEAD
-	"os"
-	"regexp"
-
-=======
 	"regexp"
 
 	"github.com/devspace-cloud/devspace/pkg/util/exit"
->>>>>>> 9c657a05
 	"github.com/devspace-cloud/devspace/pkg/util/log"
 
 	"github.com/pkg/errors"
@@ -41,13 +35,6 @@
 
 // Question asks the user a question and returns the answer
 func Question(params *QuestionOptions, log log.Logger) (string, error) {
-<<<<<<< HEAD
-	if log.GetLevel() < logrus.InfoLevel {
-		return "", errors.Errorf("Cannot ask question '%s' because logger level is too low", params.Question)
-	}
-
-=======
->>>>>>> 9c657a05
 	var prompt surveypkg.Prompt
 	compiledRegex := DefaultValidationRegexPattern
 	if params.ValidationRegexPattern != "" {
@@ -122,14 +109,11 @@
 		answer := nextAnswers[0]
 		nextAnswers = nextAnswers[1:]
 		return answer, nil
-<<<<<<< HEAD
-=======
 	}
 
 	// Check if we can ask the question
 	if log.GetLevel() < logrus.InfoLevel {
 		return "", errors.Errorf("Cannot ask question '%s' because logger level is too low", params.Question)
->>>>>>> 9c657a05
 	}
 
 	err := surveypkg.Ask(question, &answers)
