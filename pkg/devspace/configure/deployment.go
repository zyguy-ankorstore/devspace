--- conflicted
+++ resolved
@@ -10,11 +10,6 @@
 	"strings"
 
 	"github.com/loft-sh/devspace/pkg/devspace/config/versions/latest"
-<<<<<<< HEAD
-	v1 "github.com/loft-sh/devspace/pkg/devspace/config/versions/latest"
-=======
-	"github.com/loft-sh/devspace/pkg/devspace/hook"
->>>>>>> d6b2306f
 	"github.com/loft-sh/devspace/pkg/util/ptr"
 	"github.com/loft-sh/devspace/pkg/util/shell"
 	"github.com/loft-sh/devspace/pkg/util/survey"
@@ -275,15 +270,7 @@
 				helmConfig.Chart.Name = chartFolder
 				m.config.Hooks = append(m.config.Hooks, &latest.HookConfig{
 					Command: gitCommand,
-<<<<<<< HEAD
 					Events:  []string{"before:deploy"},
-=======
-					When: &latest.HookWhenConfig{
-						Before: &latest.HookWhenAtConfig{
-							Deployments: hook.All,
-						},
-					},
->>>>>>> d6b2306f
 				})
 
 				break
